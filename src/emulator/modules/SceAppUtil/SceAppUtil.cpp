// Vita3K emulator project
// Copyright (C) 2018 Vita3K team
//
// This program is free software; you can redistribute it and/or modify
// it under the terms of the GNU General Public License as published by
// the Free Software Foundation; either version 2 of the License, or
// (at your option) any later version.
//
// This program is distributed in the hope that it will be useful,
// but WITHOUT ANY WARRANTY; without even the implied warranty of
// MERCHANTABILITY or FITNESS FOR A PARTICULAR PURPOSE.  See the
// GNU General Public License for more details.
//
// You should have received a copy of the GNU General Public License along
// with this program; if not, write to the Free Software Foundation, Inc.,
// 51 Franklin Street, Fifth Floor, Boston, MA 02110-1301 USA.

#include "SceAppUtil.h"

#include <psp2/apputil.h>
#include <psp2/system_param.h>

#include <host/app_util.h>
#include <io/functions.h>

EXPORT(int, sceAppUtilAddCookieWebBrowser) {
    return unimplemented(export_name);
}

EXPORT(int, sceAppUtilAddcontMount) {
    return unimplemented(export_name);
}

EXPORT(int, sceAppUtilAddcontUmount) {
    return unimplemented(export_name);
}

EXPORT(int, sceAppUtilAppEventParseGameCustomData) {
    return unimplemented(export_name);
}

EXPORT(int, sceAppUtilAppEventParseIncomingDialog) {
    return unimplemented(export_name);
}

EXPORT(int, sceAppUtilAppEventParseLiveArea) {
    return unimplemented(export_name);
}

EXPORT(int, sceAppUtilAppEventParseNearGift) {
    return unimplemented(export_name);
}

EXPORT(int, sceAppUtilAppEventParseNpActivity) {
    return unimplemented(export_name);
}

EXPORT(int, sceAppUtilAppEventParseNpAppDataMessage) {
    return unimplemented(export_name);
}

EXPORT(int, sceAppUtilAppEventParseNpBasicJoinablePresence) {
    return unimplemented(export_name);
}

EXPORT(int, sceAppUtilAppEventParseNpInviteMessage) {
    return unimplemented(export_name);
}

EXPORT(int, sceAppUtilAppEventParseScreenShotNotification) {
    return unimplemented(export_name);
}

EXPORT(int, sceAppUtilAppEventParseSessionInvitation) {
    return unimplemented(export_name);
}

EXPORT(int, sceAppUtilAppEventParseTeleport) {
    return unimplemented(export_name);
}

EXPORT(int, sceAppUtilAppEventParseTriggerUtil) {
    return unimplemented(export_name);
}

EXPORT(int, sceAppUtilAppEventParseWebBrowser) {
    return unimplemented(export_name);
}

EXPORT(int, sceAppUtilAppParamGetInt) {
    return unimplemented(export_name);
}

EXPORT(int, sceAppUtilBgdlGetStatus) {
    return unimplemented(export_name);
}

EXPORT(int, sceAppUtilDrmClose) {
    return unimplemented(export_name);
}

EXPORT(int, sceAppUtilDrmOpen) {
    return unimplemented(export_name);
}

EXPORT(int, sceAppUtilInit) {
    return unimplemented(export_name);
}

EXPORT(int, sceAppUtilLaunchWebBrowser) {
    return unimplemented(export_name);
}

EXPORT(int, sceAppUtilLoadSafeMemory) {
    return unimplemented(export_name);
}

EXPORT(int, sceAppUtilMusicMount) {
    return unimplemented(export_name);
}

EXPORT(int, sceAppUtilMusicUmount) {
    return unimplemented(export_name);
}

EXPORT(int, sceAppUtilPhotoMount) {
    return unimplemented(export_name);
}

EXPORT(int, sceAppUtilPhotoUmount) {
    return unimplemented(export_name);
}

EXPORT(int, sceAppUtilPspSaveDataGetDirNameList) {
    return unimplemented(export_name);
}

EXPORT(int, sceAppUtilPspSaveDataLoad) {
    return unimplemented(export_name);
}

EXPORT(int, sceAppUtilReceiveAppEvent) {
    return unimplemented(export_name);
}

EXPORT(int, sceAppUtilResetCookieWebBrowser) {
    return unimplemented(export_name);
}

<<<<<<< HEAD
EXPORT(int, sceAppUtilSaveDataDataRemove) {
    return unimplemented(export_name);
}

EXPORT(int, sceAppUtilSaveDataDataSave) {
    return unimplemented(export_name);
=======
EXPORT(int, sceAppUtilSaveDataDataRemove, emu::SceAppUtilSaveDataFileSlot *slot, emu::SceAppUtilSaveDataRemoveItem *files, unsigned int fileNum, SceAppUtilSaveDataMountPoint *mountPoint) {
    for (unsigned int i = 0; i < fileNum; i++) {
        std::string file_path = "savedata0:/";
        file_path += files[i].dataPath.get(host.mem);
        switch (files[i].mode) {
        case SCE_APPUTIL_SAVEDATA_DATA_REMOVE_MODE_DEFAULT:
            remove_file(file_path.c_str(), host.pref_path.c_str());
            break;
        default: // Directory remotion
            remove_dir(file_path.c_str(), host.pref_path.c_str());
            break;
        }
    }

    std::string slot_path = "savedata0:/SlotParam_";
    slot_path += std::to_string(slot->id);
    slot_path += ".bin";
    remove_file(slot_path.c_str(), host.pref_path.c_str());
    return 0;
}

EXPORT(int, sceAppUtilSaveDataDataSave, emu::SceAppUtilSaveDataFileSlot *slot, emu::SceAppUtilSaveDataFile *files, unsigned int fileNum, SceAppUtilSaveDataMountPoint *mountPoint, SceSize *requiredSizeKB) {
    SceUID fd;

    for (unsigned int i = 0; i < fileNum; i++) {
        std::string file_path = "savedata0:/";
        file_path += files[i].filePath.get(host.mem);
        switch (files[i].mode) {
        case SCE_APPUTIL_SAVEDATA_DATA_SAVE_MODE_FILE:
            fd = open_file(host.io, file_path, SCE_O_WRONLY | SCE_O_CREAT, host.pref_path.c_str());
            seek_file(fd, files[i].offset, SCE_SEEK_SET, host.io);
            write_file(fd, files[i].buf.get(host.mem), files[i].bufSize, host.io);
            close_file(host.io, fd);
            break;
        default: // Directory creation
            create_dir(file_path.c_str(), 0777, host.pref_path.c_str());
            break;
        }
    }

    std::string slot_path = "savedata0:/SlotParam_";
    slot_path += std::to_string(slot->id);
    slot_path += ".bin";
    fd = open_file(host.io, slot_path, SCE_O_WRONLY | SCE_O_CREAT, host.pref_path.c_str());
    write_file(fd, &slot->slotParam, sizeof(SceAppUtilSaveDataSlotParam), host.io);
    close_file(host.io, fd);
    return 0;
>>>>>>> 8ddc81ea
}

EXPORT(int, sceAppUtilSaveDataGetQuota) {
    return unimplemented(export_name);
}

EXPORT(int, sceAppUtilSaveDataMount) {
    return unimplemented(export_name);
}

<<<<<<< HEAD
EXPORT(int, sceAppUtilSaveDataSlotCreate) {
    return unimplemented(export_name);
}

EXPORT(int, sceAppUtilSaveDataSlotDelete) {
    return unimplemented(export_name);
}

EXPORT(int, sceAppUtilSaveDataSlotGetParam) {
    return unimplemented(export_name);
=======
EXPORT(int, sceAppUtilSaveDataSlotCreate, unsigned int slotId, SceAppUtilSaveDataSlotParam *param, SceAppUtilSaveDataMountPoint *mountPoint) {
    std::string slot_path = "savedata0:/SlotParam_";
    slot_path += std::to_string(slotId);
    slot_path += ".bin";
    SceUID fd = open_file(host.io, slot_path, SCE_O_WRONLY | SCE_O_CREAT, host.pref_path.c_str());
    write_file(fd, param, sizeof(SceAppUtilSaveDataSlotParam), host.io);
    close_file(host.io, fd);
    return 0;
}

EXPORT(int, sceAppUtilSaveDataSlotDelete, unsigned int slotId, SceAppUtilSaveDataMountPoint *mountPoint) {
    std::string slot_path = "savedata0:/SlotParam_";
    slot_path += std::to_string(slotId);
    slot_path += ".bin";
    remove_file(slot_path.c_str(), host.pref_path.c_str());
    return 0;
}

EXPORT(int, sceAppUtilSaveDataSlotGetParam, unsigned int slotId, SceAppUtilSaveDataSlotParam *param, SceAppUtilSaveDataMountPoint *mountPoint) {
    std::string slot_path = "savedata0:/SlotParam_";
    slot_path += std::to_string(slotId);
    slot_path += ".bin";
    SceUID fd = open_file(host.io, slot_path, SCE_O_RDONLY, host.pref_path.c_str());
    if (fd < 0)
        return RET_ERROR(__func__, SCE_APPUTIL_ERROR_SAVEDATA_SLOT_NOT_FOUND);
    read_file(param, host.io, fd, sizeof(SceAppUtilSaveDataSlotParam));
    close_file(host.io, fd);
    return 0;
>>>>>>> 8ddc81ea
}

EXPORT(int, sceAppUtilSaveDataSlotSearch) {
    return unimplemented(export_name);
}

<<<<<<< HEAD
EXPORT(int, sceAppUtilSaveDataSlotSetParam) {
    return unimplemented(export_name);
=======
EXPORT(int, sceAppUtilSaveDataSlotSetParam, unsigned int slotId, SceAppUtilSaveDataSlotParam *param, SceAppUtilSaveDataMountPoint *mountPoint) {
    std::string slot_path = "savedata0:/SlotParam_";
    slot_path += std::to_string(slotId);
    slot_path += ".bin";
    SceUID fd = open_file(host.io, slot_path, SCE_O_WRONLY, host.pref_path.c_str());
    if (fd < 0)
        return RET_ERROR(__func__, SCE_APPUTIL_ERROR_SAVEDATA_SLOT_NOT_FOUND);
    write_file(fd, param, sizeof(SceAppUtilSaveDataSlotParam), host.io);
    close_file(host.io, fd);
    return 0;
>>>>>>> 8ddc81ea
}

EXPORT(int, sceAppUtilSaveDataUmount) {
    return unimplemented(export_name);
}

EXPORT(int, sceAppUtilSaveSafeMemory) {
    return unimplemented(export_name);
}

EXPORT(int, sceAppUtilShutdown) {
    return unimplemented(export_name);
}

EXPORT(int, sceAppUtilStoreBrowse) {
    return unimplemented(export_name);
}

EXPORT(int, sceAppUtilSystemParamGetInt, unsigned int paramId, int *value) {
    switch (paramId) {
    case SCE_SYSTEM_PARAM_ID_LANG:
        *value = SCE_SYSTEM_PARAM_LANG_ENGLISH_US;
        return 0;
    case SCE_SYSTEM_PARAM_ID_ENTER_BUTTON:
        *value = SCE_SYSTEM_PARAM_ENTER_BUTTON_CROSS;
        return 0;
    default:
<<<<<<< HEAD
        return error(export_name, SCE_APPUTIL_ERROR_PARAMETER);
=======
        return RET_ERROR(__func__, SCE_APPUTIL_ERROR_PARAMETER);
>>>>>>> 8ddc81ea
    }
}

EXPORT(int, sceAppUtilSystemParamGetString, unsigned int paramId, SceChar8 *buf, SceSize bufSize) {
    char devname[80];
    switch (paramId) {
    case SCE_SYSTEM_PARAM_ID_USERNAME:
        gethostname(devname, 80);
#ifdef WIN32
        strcpy_s((char *)buf, SCE_SYSTEM_PARAM_USERNAME_MAXSIZE, devname);
#else
        strcpy((char *)buf, devname);
#endif
        break;
    default:
<<<<<<< HEAD
        return error(export_name, SCE_APPUTIL_ERROR_PARAMETER);
=======
        return RET_ERROR("sceAppUtilSystemParamGetString", SCE_APPUTIL_ERROR_PARAMETER);
>>>>>>> 8ddc81ea
    }
    return 0;
}

BRIDGE_IMPL(sceAppUtilAddCookieWebBrowser)
BRIDGE_IMPL(sceAppUtilAddcontMount)
BRIDGE_IMPL(sceAppUtilAddcontUmount)
BRIDGE_IMPL(sceAppUtilAppEventParseGameCustomData)
BRIDGE_IMPL(sceAppUtilAppEventParseIncomingDialog)
BRIDGE_IMPL(sceAppUtilAppEventParseLiveArea)
BRIDGE_IMPL(sceAppUtilAppEventParseNearGift)
BRIDGE_IMPL(sceAppUtilAppEventParseNpActivity)
BRIDGE_IMPL(sceAppUtilAppEventParseNpAppDataMessage)
BRIDGE_IMPL(sceAppUtilAppEventParseNpBasicJoinablePresence)
BRIDGE_IMPL(sceAppUtilAppEventParseNpInviteMessage)
BRIDGE_IMPL(sceAppUtilAppEventParseScreenShotNotification)
BRIDGE_IMPL(sceAppUtilAppEventParseSessionInvitation)
BRIDGE_IMPL(sceAppUtilAppEventParseTeleport)
BRIDGE_IMPL(sceAppUtilAppEventParseTriggerUtil)
BRIDGE_IMPL(sceAppUtilAppEventParseWebBrowser)
BRIDGE_IMPL(sceAppUtilAppParamGetInt)
BRIDGE_IMPL(sceAppUtilBgdlGetStatus)
BRIDGE_IMPL(sceAppUtilDrmClose)
BRIDGE_IMPL(sceAppUtilDrmOpen)
BRIDGE_IMPL(sceAppUtilInit)
BRIDGE_IMPL(sceAppUtilLaunchWebBrowser)
BRIDGE_IMPL(sceAppUtilLoadSafeMemory)
BRIDGE_IMPL(sceAppUtilMusicMount)
BRIDGE_IMPL(sceAppUtilMusicUmount)
BRIDGE_IMPL(sceAppUtilPhotoMount)
BRIDGE_IMPL(sceAppUtilPhotoUmount)
BRIDGE_IMPL(sceAppUtilPspSaveDataGetDirNameList)
BRIDGE_IMPL(sceAppUtilPspSaveDataLoad)
BRIDGE_IMPL(sceAppUtilReceiveAppEvent)
BRIDGE_IMPL(sceAppUtilResetCookieWebBrowser)
BRIDGE_IMPL(sceAppUtilSaveDataDataRemove)
BRIDGE_IMPL(sceAppUtilSaveDataDataSave)
BRIDGE_IMPL(sceAppUtilSaveDataGetQuota)
BRIDGE_IMPL(sceAppUtilSaveDataMount)
BRIDGE_IMPL(sceAppUtilSaveDataSlotCreate)
BRIDGE_IMPL(sceAppUtilSaveDataSlotDelete)
BRIDGE_IMPL(sceAppUtilSaveDataSlotGetParam)
BRIDGE_IMPL(sceAppUtilSaveDataSlotSearch)
BRIDGE_IMPL(sceAppUtilSaveDataSlotSetParam)
BRIDGE_IMPL(sceAppUtilSaveDataUmount)
BRIDGE_IMPL(sceAppUtilSaveSafeMemory)
BRIDGE_IMPL(sceAppUtilShutdown)
BRIDGE_IMPL(sceAppUtilStoreBrowse)
BRIDGE_IMPL(sceAppUtilSystemParamGetInt)
BRIDGE_IMPL(sceAppUtilSystemParamGetString)<|MERGE_RESOLUTION|>--- conflicted
+++ resolved
@@ -147,14 +147,6 @@
     return unimplemented(export_name);
 }
 
-<<<<<<< HEAD
-EXPORT(int, sceAppUtilSaveDataDataRemove) {
-    return unimplemented(export_name);
-}
-
-EXPORT(int, sceAppUtilSaveDataDataSave) {
-    return unimplemented(export_name);
-=======
 EXPORT(int, sceAppUtilSaveDataDataRemove, emu::SceAppUtilSaveDataFileSlot *slot, emu::SceAppUtilSaveDataRemoveItem *files, unsigned int fileNum, SceAppUtilSaveDataMountPoint *mountPoint) {
     for (unsigned int i = 0; i < fileNum; i++) {
         std::string file_path = "savedata0:/";
@@ -202,7 +194,6 @@
     write_file(fd, &slot->slotParam, sizeof(SceAppUtilSaveDataSlotParam), host.io);
     close_file(host.io, fd);
     return 0;
->>>>>>> 8ddc81ea
 }
 
 EXPORT(int, sceAppUtilSaveDataGetQuota) {
@@ -213,18 +204,6 @@
     return unimplemented(export_name);
 }
 
-<<<<<<< HEAD
-EXPORT(int, sceAppUtilSaveDataSlotCreate) {
-    return unimplemented(export_name);
-}
-
-EXPORT(int, sceAppUtilSaveDataSlotDelete) {
-    return unimplemented(export_name);
-}
-
-EXPORT(int, sceAppUtilSaveDataSlotGetParam) {
-    return unimplemented(export_name);
-=======
 EXPORT(int, sceAppUtilSaveDataSlotCreate, unsigned int slotId, SceAppUtilSaveDataSlotParam *param, SceAppUtilSaveDataMountPoint *mountPoint) {
     std::string slot_path = "savedata0:/SlotParam_";
     slot_path += std::to_string(slotId);
@@ -249,32 +228,26 @@
     slot_path += ".bin";
     SceUID fd = open_file(host.io, slot_path, SCE_O_RDONLY, host.pref_path.c_str());
     if (fd < 0)
-        return RET_ERROR(__func__, SCE_APPUTIL_ERROR_SAVEDATA_SLOT_NOT_FOUND);
+        return RET_ERROR(export_name, SCE_APPUTIL_ERROR_SAVEDATA_SLOT_NOT_FOUND);
     read_file(param, host.io, fd, sizeof(SceAppUtilSaveDataSlotParam));
     close_file(host.io, fd);
     return 0;
->>>>>>> 8ddc81ea
 }
 
 EXPORT(int, sceAppUtilSaveDataSlotSearch) {
     return unimplemented(export_name);
 }
 
-<<<<<<< HEAD
-EXPORT(int, sceAppUtilSaveDataSlotSetParam) {
-    return unimplemented(export_name);
-=======
 EXPORT(int, sceAppUtilSaveDataSlotSetParam, unsigned int slotId, SceAppUtilSaveDataSlotParam *param, SceAppUtilSaveDataMountPoint *mountPoint) {
     std::string slot_path = "savedata0:/SlotParam_";
     slot_path += std::to_string(slotId);
     slot_path += ".bin";
     SceUID fd = open_file(host.io, slot_path, SCE_O_WRONLY, host.pref_path.c_str());
     if (fd < 0)
-        return RET_ERROR(__func__, SCE_APPUTIL_ERROR_SAVEDATA_SLOT_NOT_FOUND);
+        return RET_ERROR(export_name, SCE_APPUTIL_ERROR_SAVEDATA_SLOT_NOT_FOUND);
     write_file(fd, param, sizeof(SceAppUtilSaveDataSlotParam), host.io);
     close_file(host.io, fd);
     return 0;
->>>>>>> 8ddc81ea
 }
 
 EXPORT(int, sceAppUtilSaveDataUmount) {
@@ -302,11 +275,7 @@
         *value = SCE_SYSTEM_PARAM_ENTER_BUTTON_CROSS;
         return 0;
     default:
-<<<<<<< HEAD
-        return error(export_name, SCE_APPUTIL_ERROR_PARAMETER);
-=======
-        return RET_ERROR(__func__, SCE_APPUTIL_ERROR_PARAMETER);
->>>>>>> 8ddc81ea
+        return RET_ERROR(export_name, SCE_APPUTIL_ERROR_PARAMETER);
     }
 }
 
@@ -322,11 +291,7 @@
 #endif
         break;
     default:
-<<<<<<< HEAD
-        return error(export_name, SCE_APPUTIL_ERROR_PARAMETER);
-=======
-        return RET_ERROR("sceAppUtilSystemParamGetString", SCE_APPUTIL_ERROR_PARAMETER);
->>>>>>> 8ddc81ea
+        return RET_ERROR(export_name, SCE_APPUTIL_ERROR_PARAMETER);
     }
     return 0;
 }
